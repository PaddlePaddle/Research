# Research

发布基于飞桨的前沿研究工作，包括CV、NLP、KG、STDM等领域的顶会论文和比赛冠军模型。

## 目录
* [计算机视觉(Computer Vision)](#计算机视觉)
* [自然语言处理(Natrual Language Processing)](#自然语言处理)
* [知识图谱(Knowledge Graph)](#知识图谱)
* [时空数据挖掘(Spatial-Temporal Data-Mining)](#时空数据挖掘)

## 计算机视觉
| 任务类型     | 目录                                                         | 简介                                                         | 论文链接 |
| ------------ | ------------------------------------------------------------ | ------------------------------------------------------------ | -------- |
<<<<<<< HEAD
| 车流统计 | [VehicleCounting](https://github.com/PaddlePaddle/Research/tree/master/CV/VehicleCounting/) | AICITY2020 车流统计竞赛datasetA TOP1 方案 | - |


=======
| 车辆再识别 | [PaddleReid](https://github.com/PaddlePaddle/Research/tree/master/CV/PaddleReid) | 给定目标车辆，在检索库中检索同id车辆，支持多种特征子网络。 | |
| 车辆异常检测 | [AICity2020-Anomaly-Detection](https://github.com/PaddlePaddle/Research/tree/master/CV/AICity2020-Anomaly-Detection) |  在监控视频中检测车辆异常情况，例如车辆碰撞、失速等。| |
>>>>>>> cb14618e

## 自然语言处理
| 任务类型     | 目录                                                         | 简介                                                         | 论文链接 |
| ------------ | ------------------------------------------------------------ | ------------------------------------------------------------ | -------- |
| 中文词法分析 | [LAC(Lexical Analysis of Chinese)](https://github.com/PaddlePaddle/models/tree/develop/PaddleNLP/lexical_analysis) | 百度自主研发中文特色模型词法分析任务，集成了中文分词、词性标注和命名实体识别任务。输入是一个字符串，而输出是句子中的词边界和词性、实体类别。 | |
| 主动对话 | [DuConv](https://github.com/PaddlePaddle/Research/tree/master/NLP/ACL2019-DuConv) | 机器根据给定知识信息主动引领对话进程完成设定的对话目标 |https://www.aclweb.org/anthology/P19-1369/|
| 语义解析 | [DuSQL-Baseline](NLP/DuSQL-Baseline) | 输入自然语言问题和相应的数据库，生成与问题对应的 SQL 查询语句，通过执行该 SQL 可得到问题的答案 | - |


## 知识图谱
| 任务类型     | 目录                                                         | 简介                                                         | 论文链接 |
| ------------ | ------------------------------------------------------------ | ------------------------------------------------------------ | -------- |
| 知识图谱表示学习 | [CoKE](https://github.com/PaddlePaddle/Research/tree/master/KG/CoKE) | 百度自主研发语境化知识图谱表示学习框架CoKE，在知识图谱链接预测和多步查询任务上取得学界领先效果。| [https://arxiv.org/abs/1911.02168](https://arxiv.org/abs/1911.02168) |
| 关系抽取 | [DuIE\_Baseline](https://github.com/PaddlePaddle/Research/tree/master/KG/DuIE_Baseline) | 语言与智能技术竞赛关系抽取任务DuIE 2.0基线系统，通过设计结构化标注体系，实现基于[ERNIE](https://arxiv.org/abs/1904.09223)的端到端SPO抽取模型。| - |
| 事件抽取 |[DuEE\_baseline](https://github.com/PaddlePaddle/Research/tree/master/KG/DuEE_baseline)| 语言与智能技术竞赛事件抽取任务DuEE 1.0基线系统，实现基于[ERNIE](https://arxiv.org/abs/1904.09223)+CRF的Pipeline事件抽取模型。| - |

## 时空数据挖掘


## 许可证书
此向导由[PaddlePaddle](https://github.com/PaddlePaddle/Paddle)贡献，受[Apache-2.0 license](LICENSE)许可认证。
<|MERGE_RESOLUTION|>--- conflicted
+++ resolved
@@ -11,14 +11,9 @@
 ## 计算机视觉
 | 任务类型     | 目录                                                         | 简介                                                         | 论文链接 |
 | ------------ | ------------------------------------------------------------ | ------------------------------------------------------------ | -------- |
-<<<<<<< HEAD
 | 车流统计 | [VehicleCounting](https://github.com/PaddlePaddle/Research/tree/master/CV/VehicleCounting/) | AICITY2020 车流统计竞赛datasetA TOP1 方案 | - |
-
-
-=======
 | 车辆再识别 | [PaddleReid](https://github.com/PaddlePaddle/Research/tree/master/CV/PaddleReid) | 给定目标车辆，在检索库中检索同id车辆，支持多种特征子网络。 | |
 | 车辆异常检测 | [AICity2020-Anomaly-Detection](https://github.com/PaddlePaddle/Research/tree/master/CV/AICity2020-Anomaly-Detection) |  在监控视频中检测车辆异常情况，例如车辆碰撞、失速等。| |
->>>>>>> cb14618e
 
 ## 自然语言处理
 | 任务类型     | 目录                                                         | 简介                                                         | 论文链接 |
